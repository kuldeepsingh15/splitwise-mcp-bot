--- conflicted
+++ resolved
@@ -1227,11 +1227,7 @@
     mcp.run(
         transport="http",
         host="0.0.0.0",
-<<<<<<< HEAD
-        port=int(os.getenv("PORT", "80")),
-=======
         port=4200,
->>>>>>> b093980a
         path="/mcp",
         log_level="debug",
     )